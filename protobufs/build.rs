// SPDX-License-Identifier: Apache-2.0

use std::env;
use std::fs::{
    self,
    create_dir_all,
    read_dir,
};
use std::path::Path;

use anyhow::Ok;
use regex::RegexBuilder;

const DERIVE_EQ_HASH: &str = "#[derive(Eq, Hash)]";
const SERVICES_FOLDER: &str = "./services/hapi/hedera-protobuf-java-api/src/main/proto/services";

fn main() -> anyhow::Result<()> {
    // services is the "base" module for the hedera protobufs
    // in the beginning, there was only services and it was named "protos"

    let services_path = Path::new(SERVICES_FOLDER);

    // The contents of this folder will be copied and modified before it is
    // used for code generation. Later we will suppress generation of cargo
    // directives on the copy, so set a directive on the source.
    println!("cargo:rerun-if-changed={}", SERVICES_FOLDER);

    if !services_path.is_dir() {
        anyhow::bail!("Folder {SERVICES_FOLDER} does not exist; do you need to `git submodule update --init`?");
    }

    let out_dir = env::var("OUT_DIR")?;
    let out_path = Path::new(&out_dir);
    let services_tmp_path = out_path.join("services");

    // ensure we start fresh
    let _ = fs::remove_dir_all(&services_tmp_path);

    create_dir_all(&services_tmp_path)?;

    // copy over services into our tmp path so we can edit
    fs_extra::copy_items(
        &[services_path],
        &out_path,
        &fs_extra::dir::CopyOptions::new().overwrite(true).copy_inside(false),
    )?;
    fs::rename(out_path.join("services"), &services_tmp_path)?;

    let services: Vec<_> = read_dir(&services_tmp_path)?
        .chain(read_dir(&services_tmp_path.join("auxiliary").join("tss"))?)
        .filter_map(|entry| {
            let entry = entry.ok()?;

            entry.file_type().ok()?.is_file().then(|| entry.path())
        })
        .collect();

    // iterate through each file
    let re_package = RegexBuilder::new(r"^package (.*);$").multi_line(true).build()?;
    for service in &services {
        let contents = fs::read_to_string(service)?;

        // ensure that every `package _` entry is `package proto;`
        let contents = re_package.replace(&contents, "package proto;");

        let contents = contents.replace("com.hedera.hapi.node.addressbook.", "");
        let contents = contents.replace("com.hedera.hapi.services.auxiliary.history.", "");
        let contents = contents.replace("com.hedera.hapi.services.auxiliary.tss.", "");
        let contents = contents.replace("com.hedera.hapi.platform.event.", "");

        let contents = remove_unused_types(&contents);

        fs::write(service, &*contents)?;
    }

    let mut cfg = tonic_build::configure()
        // We have already emitted a cargo directive to trigger a rerun on the source folder
        // that the copy this builds is based on. If the directives are not suppressed, the
        // crate will rebuild on every compile due to the modified time stamps post-dating
        // the start time of the compile action.
        .emit_rerun_if_changed(false);

    // most of the protobufs in "basic types" should be Eq + Hash + Copy
    // any protobufs that would typically be used as parameter, that meet the requirements of those
    // traits
    cfg = cfg
        .type_attribute("proto.ShardID", DERIVE_EQ_HASH)
        .type_attribute("proto.RealmID", DERIVE_EQ_HASH)
        .type_attribute("proto.AccountID", DERIVE_EQ_HASH)
        .type_attribute("proto.AccountID.account", DERIVE_EQ_HASH)
        .type_attribute("proto.FileID", DERIVE_EQ_HASH)
        .type_attribute("proto.ContractID", DERIVE_EQ_HASH)
        .type_attribute("proto.ContractID.contract", DERIVE_EQ_HASH)
        .type_attribute("proto.TransactionID", DERIVE_EQ_HASH)
        .type_attribute("proto.Timestamp", DERIVE_EQ_HASH)
        .type_attribute("proto.NftTransfer", DERIVE_EQ_HASH)
        .type_attribute("proto.Fraction", DERIVE_EQ_HASH)
        .type_attribute("proto.TopicID", DERIVE_EQ_HASH)
        .type_attribute("proto.TokenID", DERIVE_EQ_HASH)
        .type_attribute("proto.ScheduleID", DERIVE_EQ_HASH)
        .type_attribute("proto.FeeComponents", DERIVE_EQ_HASH)
        .type_attribute("proto.Key", DERIVE_EQ_HASH)
        .type_attribute("proto.KeyList", DERIVE_EQ_HASH)
        .type_attribute("proto.ThresholdKey", DERIVE_EQ_HASH)
        .type_attribute("proto.Key.key", DERIVE_EQ_HASH)
        .type_attribute("proto.SignaturePair", DERIVE_EQ_HASH)
        .type_attribute("proto.SignaturePair.signature", DERIVE_EQ_HASH)
        .type_attribute("proto.FeeData", DERIVE_EQ_HASH)
        .type_attribute("proto.TokenBalance", DERIVE_EQ_HASH)
        .type_attribute("proto.TokenAssociation", DERIVE_EQ_HASH)
        .type_attribute("proto.CryptoAllowance", DERIVE_EQ_HASH)
        .type_attribute("proto.TokenAllowance", DERIVE_EQ_HASH)
        .type_attribute("proto.GrantedCryptoAllowance", DERIVE_EQ_HASH)
        .type_attribute("proto.GrantedTokenAllowance", DERIVE_EQ_HASH)
        .type_attribute("proto.Duration", DERIVE_EQ_HASH);

    // the ResponseCodeEnum should be marked as #[non_exhaustive] so
    // adding variants does not trigger a breaking change
    cfg = cfg.type_attribute("proto.ResponseCodeEnum", "#[non_exhaustive]");

    // the ResponseCodeEnum is not documented in the proto source
    cfg = cfg.type_attribute(
        "proto.ResponseCodeEnum",
        r#"#[doc = "
  Returned in `TransactionReceipt`, `Error::PreCheckStatus`, and `Error::ReceiptStatus`.
  
  The success variant is `Success` which is what a `TransactionReceipt` will contain for a
  successful transaction.
      "]"#,
    );

    cfg.compile_protos(&services, &[out_path.to_str().unwrap()])?;

    // NOTE: prost generates rust doc comments and fails to remove the leading * line
    remove_useless_comments(&Path::new(&env::var("OUT_DIR")?).join("proto.rs"))?;

    // mirror
    // NOTE: must be compiled in a separate folder otherwise it will overwrite the previous build
    let mirror_out_dir = Path::new(&env::var("OUT_DIR")?).join("mirror");
    create_dir_all(&mirror_out_dir)?;

    tonic_build::configure()
        .build_server(false)
        .extern_path(".proto.Timestamp", "crate::services::Timestamp")
        .extern_path(".proto.TopicID", "crate::services::TopicId")
        .extern_path(".proto.FileID", "crate::services::FileId")
        .extern_path(".proto.NodeAddress", "crate::services::NodeAddress")
        .extern_path(
            ".proto.ConsensusMessageChunkInfo",
            "crate::services::ConsensusMessageChunkInfo",
        )
        .out_dir(&mirror_out_dir)
        .emit_rerun_if_changed(false)
        .compile_protos(
            &["./mirror/consensus_service.proto", "./mirror/mirror_network_service.proto"],
            &["./mirror/", out_path.to_str().unwrap()],
        )?;

<<<<<<< HEAD
=======
    println!("cargo:rerun-if-changed={}", "./mirror");

>>>>>>> 7600f801
    remove_useless_comments(&mirror_out_dir.join("proto.rs"))?;

    // sdk
    // NOTE: must be compiled in a separate folder otherwise it will overwrite the previous build
    let sdk_out_dir = Path::new(&env::var("OUT_DIR")?).join("sdk");
    create_dir_all(&sdk_out_dir)?;

    // note:
    // almost everything in services must be specified here.
    let cfg = tonic_build::configure();
    let cfg = builder::extern_basic_types(cfg)
        .services_same("AssessedCustomFee")
        .services_same("ConsensusCreateTopicTransactionBody")
        .services_same("ConsensusDeleteTopicTransactionBody")
        .services_same("ConsensusMessageChunkInfo")
        .services_same("ConsensusSubmitMessageTransactionBody")
        .services_same("ConsensusUpdateTopicTransactionBody")
        .services_same("ContractCallTransactionBody")
        .services_same("ContractCreateTransactionBody")
        .services_same("ContractDeleteTransactionBody")
        .services_same("ContractUpdateTransactionBody")
        .services_same("CryptoAddLiveHashTransactionBody")
        .services_same("CryptoApproveAllowanceTransactionBody")
        .services_same("CryptoCreateTransactionBody")
        .services_same("CryptoDeleteTransactionBody")
        .services_same("CryptoDeleteAllowanceTransactionBody")
        .services_same("CryptoTransferTransactionBody")
        .services_same("CryptoUpdateTransactionBody")
        .services_same("CryptoDeleteLiveHashTransactionBody")
        .services_same("CustomFee")
        .services_same("Duration")
        .services_same("EthereumTransactionBody")
        .services_same("FileAppendTransactionBody")
        .services_same("FileCreateTransactionBody")
        .services_same("FileDeleteTransactionBody")
        .services_same("FileUpdateTransactionBody")
        .services_same("FixedFee")
        .services_same("FractionalFee")
        .services_same("FreezeTransactionBody")
        .services_same("FreezeType")
        .services_same("LiveHash")
        .services_same("NftRemoveAllowance")
        .services_same("NodeStake")
        .services_same("NodeStakeUpdateTransactionBody")
        .services_same("RoyaltyFee")
        .services_same("SchedulableTransactionBody")
        .services_same("ScheduleCreateTransactionBody")
        .services_same("ScheduleDeleteTransactionBody")
        .services_same("ScheduleSignTransactionBody")
        .services_same("SystemDeleteTransactionBody")
        .services_same("SystemUndeleteTransactionBody")
        .services_same("TokenAssociateTransactionBody")
        .services_same("TokenBurnTransactionBody")
        .services_same("TokenCreateTransactionBody")
        .services_same("TokenDeleteTransactionBody")
        .services_same("TokenDissociateTransactionBody")
        .services_same("TokenFeeScheduleUpdateTransactionBody")
        .services_same("TokenFreezeAccountTransactionBody")
        .services_same("TokenGrantKycTransactionBody")
        .services_same("TokenMintTransactionBody")
        .services_same("TokenPauseTransactionBody")
        .services_same("TokenRevokeKycTransactionBody")
        .services_same("TokenUnfreezeAccountTransactionBody")
        .services_same("TokenUnpauseTransactionBody")
        .services_same("TokenUpdateTransactionBody")
        .services_same("TokenUpdateNftsTransactionBody")
        .services_same("TokenWipeAccountTransactionBody")
        .services_same("TssMessageTransactionBody")
        .services_same("TssVoteTransactionBody")
        .services_same("TssShareSignatureTransactionBody")
        .services_same("TssEncryptionKeyTransactionBody")
        .services_same("Transaction")
        .services_same("TransactionBody")
        .services_same("UncheckedSubmitBody")
        .services_same("UtilPrngTransactionBody")
        .services_same("VirtualAddress");

    // disable emitting for the generated proto files
    cfg.out_dir(&sdk_out_dir).emit_rerun_if_changed(false).compile_protos(
        &["./sdk/transaction_list.proto"],
        &["./sdk/", out_path.to_str().unwrap()],
    )?;

    //  check if the "./sdk" folder has changed
    println!("cargo:rerun-if-changed={}", "./sdk");

    // see note wrt services.
    remove_useless_comments(&sdk_out_dir.join("proto.rs"))?;

    Ok(())
}

fn remove_useless_comments(path: &Path) -> anyhow::Result<()> {
    let mut contents = fs::read_to_string(path)?;

    contents = contents.replace("///*\n", "");
    contents = contents.replace("/// *\n", "");
    contents = contents.replace("/// UNDOCUMENTED", "");

    // Remove code examples in comments
    let re = regex::Regex::new(r"/// ```[\s\S]*?/// ```\n").unwrap();
    contents = re.replace_all(&contents, "").to_string();

    fs::write(path, contents)?;

    Ok(())
}

// Temporary function to remove unused types in transaction.proto
fn remove_unused_types(contents: &str) -> String {
    let contents = contents.replace(
        "import \"platform/event/state_signature_transaction.proto\";",
        "// import \"platform/event/state_signature_transaction.proto\";",
    );

    let contents = contents.replace(
        "import \"services/auxiliary/history/history_proof_vote.proto\";",
        "// import \"services/auxiliary/history/history_proof_vote.proto\";",
    );
    let contents = contents.replace(
        "import \"services/auxiliary/history/history_proof_signature.proto\";",
        "// import \"services/auxiliary/history/history_proof_signature.proto\";",
    );
    let contents = contents.replace(
        "import \"services/auxiliary/history/history_proof_key_publication.proto\";",
        "// import \"services/auxiliary/history/history_proof_key_publication.proto\";",
<<<<<<< HEAD
    );

    let contents = contents.replace(
        "import \"services/auxiliary/hints/hints_key_publication.proto\";",
        "// import \"services/auxiliary/hints/hints_key_publication.proto\";",
    );

    let contents = contents.replace(
        "import \"services/auxiliary/hints/hints_preprocessing_vote.proto\";",
        "// import \"services/auxiliary/hints/hints_preprocessing_vote.proto\";",
    );

    let contents = contents.replace(
        "import \"services/auxiliary/hints/hints_partial_signature.proto\";",
        "// import \"services/auxiliary/hints/hints_partial_signature.proto\";",
    );

=======
    );

    let contents = contents.replace(
        "import \"services/auxiliary/hints/hints_key_publication.proto\";",
        "// import \"services/auxiliary/hints/hints_key_publication.proto\";",
    );

    let contents = contents.replace(
        "import \"services/auxiliary/hints/hints_preprocessing_vote.proto\";",
        "// import \"services/auxiliary/hints/hints_preprocessing_vote.proto\";",
    );

    let contents = contents.replace(
        "import \"services/auxiliary/hints/hints_partial_signature.proto\";",
        "// import \"services/auxiliary/hints/hints_partial_signature.proto\";",
    );

>>>>>>> 7600f801
    let contents = contents.replace(
        "import \"services/auxiliary/hints/crs_publication.proto\";",
        "// import \"services/auxiliary/hints/crs_publication.proto\";",
    );

    let contents = contents.replace("StateSignatureTransaction", "// StateSignatureTransaction");

    let contents =
        contents.replace("HistoryProofSignatureTransaction", "// HistoryProofSignatureTransaction");

    let contents = contents.replace(
        "HistoryProofKeyPublicationTransaction",
        "// HistoryProofKeyPublicationTransaction",
    );

    let contents =
        contents.replace("HistoryProofVoteTransaction", "// HistoryProofVoteTransaction");

    let contents = contents.replace(
        "com.hedera.hapi.services.auxiliary.hints.HintsPreprocessingVoteTransactionBody",
        "// com.hedera.hapi.services.auxiliary.hints.HintsPreprocessingVoteTransactionBody",
    );

    let contents = contents.replace(
        "com.hedera.hapi.services.auxiliary.hints.HintsKeyPublicationTransactionBody",
        "// com.hedera.hapi.services.auxiliary.hints.HintsKeyPublicationTransactionBody",
    );

    let contents = contents.replace(
        "com.hedera.hapi.services.auxiliary.hints.HintsPartialSignatureTransactionBody",
        "// com.hedera.hapi.services.auxiliary.hints.HintsPartialSignatureTransactionBody",
    );

    let contents = contents.replace(
        "com.hedera.hapi.services.auxiliary.hints.CrsPublicationTransactionBody",
        "// com.hedera.hapi.services.auxiliary.hints.CrsPublicationTransactionBody",
    );

    contents
}

trait BuilderExtensions {
    fn services_path<T: AsRef<str>, U: AsRef<str>>(self, proto_name: T, rust_name: U) -> Self
    where
        Self: Sized;

    fn services_same<T: AsRef<str>>(self, name: T) -> Self
    where
        Self: Sized,
    {
        self.services_path(&name, &name)
    }
}

impl BuilderExtensions for tonic_build::Builder {
    fn services_path<T: AsRef<str>, U: AsRef<str>>(self, proto_name: T, rust_name: U) -> Self {
        let proto_name = proto_name.as_ref();
        let rust_name = rust_name.as_ref();

        self.extern_path(format!(".proto.{proto_name}"), format!("crate::services::{rust_name}"))
    }
}

mod builder {
    use crate::BuilderExtensions;

    pub(super) fn extern_basic_types(builder: tonic_build::Builder) -> tonic_build::Builder {
        builder
            .services_same("Fraction")
            .services_same("Timestamp")
            .services_path("AccountID", "AccountId")
            .services_path("TokenID", "TokenId")
            .services_same("AccountAmount")
            .services_same("CurrentAndNextFeeSchedule")
            .services_same("FeeComponents")
            .services_same("FeeData")
            .services_same("FeeSchedule")
            .services_same("Key")
            .services_path("FileID", "FileId")
            .services_same("KeyList")
            .services_same("NftTransfer")
            .services_same("NodeAddress")
            .services_same("NodeAddressBook")
            .services_path("RealmID", "RealmId")
            .services_path("ScheduleID", "ScheduleId")
            .services_path("SemanticVersion", "SemanticVersion")
            .services_path("ServiceEndpoint", "ServiceEndpoint")
            .services_same("ServicesConfigurationList")
            .services_path("Setting", "Setting")
            .services_path("ShardID", "ShardId")
            .services_path("Signature", "Signature")
            .services_path("SignatureList", "SignatureList")
            .services_path("SignatureMap", "SignatureMap")
            .services_path("SignaturePair", "SignaturePair")
            .services_path("ThresholdKey", "ThresholdKey")
            .services_path("ThresholdSignature", "ThresholdSignature")
            .services_path("TimestampSeconds", "TimestampSeconds")
            .services_path("TokenBalance", "TokenBalance")
            .services_path("TokenBalances", "TokenBalances")
            .services_path("TokenRelationship", "TokenRelationship")
            .services_path("TokenTransferList", "TokenTransferList")
            .services_path("TopicID", "TopicId")
            .services_path("TransactionFeeSchedule", "TransactionFeeSchedule")
            .services_path("TransactionID", "TransactionId")
            .services_path("TransferList", "TransferList")
            .services_path("HederaFunctionality", "HederaFunctionality")
            .services_path("SubType", "SubType")
            .services_path("TokenFreezeStatus", "TokenFreezeStatus")
            .services_path("TokenKycStatus", "TokenKycStatus")
            .services_path("TokenSupplyType", "TokenSupplyType")
            .services_path("TokenType", "TokenType")
            .services_path("GrantedCryptoAllowance", "GrantedCryptoAllowance")
            .services_path("GrantedTokenAllowance", "GrantedTokenAllowance")
            .services_path("CryptoAllowance", "CryptoAllowance")
            .services_path("TokenAllowance", "TokenAllowance")
            .services_path("GrantedNftAllowance", "GrantedNftAllowance")
            .services_path("NftAllowance", "NftAllowance")
            .services_path("TokenPauseStatus", "TokenPauseStatus")
            .services_path("TokenAssociation", "TokenAssociation")
            .services_path("ContractID", "ContractId")
            .services_path("StakingInfo", "StakingInfo")
    }
}<|MERGE_RESOLUTION|>--- conflicted
+++ resolved
@@ -156,11 +156,8 @@
             &["./mirror/", out_path.to_str().unwrap()],
         )?;
 
-<<<<<<< HEAD
-=======
     println!("cargo:rerun-if-changed={}", "./mirror");
 
->>>>>>> 7600f801
     remove_useless_comments(&mirror_out_dir.join("proto.rs"))?;
 
     // sdk
@@ -287,7 +284,6 @@
     let contents = contents.replace(
         "import \"services/auxiliary/history/history_proof_key_publication.proto\";",
         "// import \"services/auxiliary/history/history_proof_key_publication.proto\";",
-<<<<<<< HEAD
     );
 
     let contents = contents.replace(
@@ -305,25 +301,6 @@
         "// import \"services/auxiliary/hints/hints_partial_signature.proto\";",
     );
 
-=======
-    );
-
-    let contents = contents.replace(
-        "import \"services/auxiliary/hints/hints_key_publication.proto\";",
-        "// import \"services/auxiliary/hints/hints_key_publication.proto\";",
-    );
-
-    let contents = contents.replace(
-        "import \"services/auxiliary/hints/hints_preprocessing_vote.proto\";",
-        "// import \"services/auxiliary/hints/hints_preprocessing_vote.proto\";",
-    );
-
-    let contents = contents.replace(
-        "import \"services/auxiliary/hints/hints_partial_signature.proto\";",
-        "// import \"services/auxiliary/hints/hints_partial_signature.proto\";",
-    );
-
->>>>>>> 7600f801
     let contents = contents.replace(
         "import \"services/auxiliary/hints/crs_publication.proto\";",
         "// import \"services/auxiliary/hints/crs_publication.proto\";",
